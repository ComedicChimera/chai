# Chai

**NOTE: For right now, most development will be happening on `python-bootstrap`.**

*Chai* is a compiled, modern, multipurpose programming language designed for
speed without sacrifice.

It is strongly-typed, versatile, expressive, concurrent, and relatively easy to
learn. It boasts numerous new and old features and is designed to represent the
needs of any software developer.

Check out the official website to install, learn, use Chai: chai-lang.dev
(*insert link*)

*Note: The website is still in development, but the Markdown source for the
documentation can be found in the
[chai-lang.dev](//github.com/ComedicChimera/chai-lang.dev) repository.*

**Language IP and Source Code Copyright &copy; Jordan Gaines 2018-2021**

**This language is still in development!**

## Table of Contents

- [Features](#features)
- [Progress](#progress)
- [Building the Compiler](#building)
- [Compilation Pipeline](#pipeline)
- [Development](#development)
  * [Current Approach](#current-approach)
  * [Whirlwind](#whirlwind)

## <a name="features"> Features

- Strong, Static Typing
- Hindley-Milner Type Inference
- Generics
    * On functions and types
    * With powerful but intuitive constraint logic
- Type Classes
    * There are a special kind of higher-kinded generic that allows for
      method-based polymorphism.  In English, they replace regular classes and
      objects using generics based on functions bound to a given type (called
      methods in Chai).
- Lightweight Concurrency
- First-Class Functions 
    * Lambdas (anonymous functions)
    * Closures (lambdas that capture state around them)
    * Partial Function Application (able to call functions with only some of
      their arguments to compose a new function)
    * Operator Functions (trivially elevate operators into functions)
- Pattern Matching and Algebraic Typing
- Full Powered Expressions
    * If/Elif/Else in expressions
    * Full pattern matching (w/ fallthrough) in expressions
    * Loops in expressions (act as sequence generators)
    * Imperative blocks (you can write imperative code inside expressions)
- Versatile Built-in Collections
    * Lists (resizable collections of elements)
    * Dictionaries (ordered hash-maps)
    * Arrays (like mathematical vectors)
    * Multi-Dimensional Arrays (like mathematical matrices)
- Garbage Collection
- Directory-Based Package System 
    * All files in a directory are part of one shared namespace (called a package)
    * Packages are organized into modules for easy import resolution, build
      configuration, and dependency management
- Zero-Cost Abstractions
    * No type erasure
    * No boxing and unboxing
    * Method calls fully evaluated at compile-time
    * High-powered generics and algebraic types replace classes
- Fully Mutable State 
    * No functional programming-esque restrictions
- Monadic Error Handling 
    * No exceptions AND no ugly error handling after every function call
    * As a user, you won't actually have to deal with the headache-inducing idea
      of what a monad really is, but you will be able *intuitively* leverage the
      benefits of working with them -- they are reasonably comprehensible once
      they are presented a simpler form.

## <a name="progress"> Progress

This section details the progress made on the compiler as of now.  It is not
perfectly up to date but should help to give some idea of where we are.

<<<<<<< HEAD
*NB: Alpha Chai is the name for the reduced subset of Chai being implemented for bootstrapping purposes.*

### <a name="compiler-prog"/> Compiler

- [ ] Alpha Chai in Go <--
- [ ] Chai in Alpha Chai
- [ ] Chai in Chai

### <a name="std-lib-prog"/> Standard Library

*These are only the planned features of Alpha Chai*

- [ ] Builtin Types
  * [ ] `Buff`
  * [ ] String
  * [ ] `List`
  * [ ] `Dict`
  * [ ] `Iter` 
- [ ] Runtime
  * [ ] Program Startup
  * [x] Graceful Exit
  * [x] Global Initializers
  * [ ] `init` functions
  * [ ] Signaling
  * [ ] Panics
  * [ ] Allocator
  * [ ] Garbage Collector
  * [ ] Argc and Argv
- [ ] Standard I/O
  * [ ] `println`
  * [ ] `printf`
- [ ] String Manipulation
  * [ ] `StringBuilder`
  * [ ] `starts_with`
  * [ ] `ends_with`
  * [ ] `contains`
  * [ ] `trim_left`
  * [ ] `trim_right`
  * [ ] `parse_int`
  * [ ] `parse_float`
  * [ ] `parse_int`
  * [ ] `pad_right`
  * [ ] `pad_left`
  * [ ] `to_string`
- [ ] File I/O
  * [ ] Open and Close
  * [ ] Read File
  * [ ] Write File
  * [ ] Create File
  * [ ] Basic Path Manipulation
  * [ ] Walk Directory
  * [ ] Create Directory
- [ ] TOML
  * [ ] Parsing
  * [ ] Serialization
  * [ ] Deserialization (needs reflection?)
=======
*NOTE: This section refers to progress on the bootstrap compiler.*

### Target 1:

- [x] Function Definitions
- [x] Basic Annotations
- [x] Blocks and Variables
- [x] Function Calls
- [x] Bool, Int, Float, and Rune Literals
- [x] Graceful Shutdown
- [x] Naive Pointers

### Target 2:

- [x] Operator Definitions
- [x] Arithmetic Operators
- [x] Bitwise Operators
- [x] Conditional and Logical Operators
- [x] Const Pointers
- [x] Assignment
- [x] Constants
- [x] If/Elif/Else
- [x] While Loops
- [x] Break, Continue, and Return

### Target 3:

- [ ] LLVM Debug + Metadata Bindings
- [ ] Add Debug v. Release compiler flag
- [ ] Generate debug info for all constructs so far

*Note:* Debug info will be included on all constructs from here on.

### Target 4:

- [ ] Structure Definitions
- [ ] The `.` Operator
- [ ] Aliases
- [ ] Strings and String Literals

### Target 5:

- [ ] Import Statements and Import Resolution
- [ ] Visibility (`pub` keyword)
- [ ] The Prelude
- [ ] The Main Function (full implementation)
- [ ] Global Variables

### Target 6:

- [ ] Allocator (`malloc`, `realloc`, `free`)
- [ ] Garbage Collector (`gc_malloc`, `gc_realloc`)
- [ ] Safe Referencing and Dereferencing (escape analysis, etc.)
- [ ] Nullability and `core.unsafe`
- [ ] Proper Signal and Panic Handling

### Target 7:

- [ ] Type Generics
- [ ] Function and Operator Generics
- [ ] Buffer Types

### Target 8:

- [ ] Function Spaces
- [ ] Built-in String Space
- [ ] Built-in Buffer Space
- [ ] Type Classes
- [ ] Type Unions

### Target 9:

- [ ] Lists
- [ ] Dictionaries
- [ ] Sequences and Iterators
- [ ] For Loops
- [ ] Loop Generators

### Target 10:

- [ ] Tuples
- [ ] Tuple Pattern Matching
- [ ] Sum Types
- [ ] Sum Pattern Matching
- [ ] Hybrid Types
- [ ] Struct Pattern Matching

### Target 11:

- [ ] `Monad`
- [ ] `Option` and `Result`
- [ ] Monadic Operators

### Target 12:

- [ ] `cmixin` package
- [ ] C Binding
>>>>>>> f4522204

## <a name="building"> Building the Compiler

TODO

## <a name="pipeline"> Compilation Pipeline

The compilation pipeline, that is the stages of compilation depend on the
iteration of the compiler but in general the flow is as follows:

    [Source Text]
       |
       V
    > Lexer
       |
       * - Tokens
       |
    > Parser
       |
       * - Untyped AST + Symbol Definitions
       |
    > Walker + Solver + Resolver
       |
       * - Typed AST
       |
    > Lowerer
       |
       * - Chai MIR
       |
    > Generator + LLVM
       |
       * - Object Code
       |
    > Native Linker
       |
       V
    [Executable]

## <a name="development"> Development

Chai has been a *very* long-term passion project of mine.  It is the language I
always wished that I had and has been both a joy and a total pain in the a$$ to
build, but that is the deal with software development.

I am a full-time student at Purdue University, first and foremost, so my time to
work on this language will be limited.  Furthermore, a lot of development
happens in my head and on my whiteboard -- playing with ideas and solving
problems. Just because there are no commits to this repository doesn't mean that
nothing is happening!

### <a name="current-approach"> The Current Approach

The compiler is being bootstrapped.  I am going to write a Python implementation
of the compiler using the LLVM C API with Python's `ctypes` module.  This
compiler may exclude some features not necessary to implement the compiler.
Once that is finished, a full Chai compiler will be implemented in Chai
rendering the language fully self-hosting. Eventually, the compiler will be able
to compile itself.

The `bootstrap` directory contains the Python implementation.  Once that
implementation is finished, the `compiler` directory will contain the actual
self-hosted (and final) version of the compiler.

### <a name="whirlwind"> Whirlwind

Chai has gone through many iterations and names.  It used to be called
*Whirlwind* and the old source repository for it can be found
[here](https://github.com/ComedicChimera/whirlwind).  Needless to say, it is no
longer in development.  This is technically the fifth implementation and fourth
version of this language, but it is the only one that I ever plan on releasing.
Much of the history of this language is development is saved on Github.  If you
are curious, the original repository for this language was *Syclone* and can be
found [here](https://github.com/ComedicChimera/SyClone).<|MERGE_RESOLUTION|>--- conflicted
+++ resolved
@@ -84,64 +84,6 @@
 This section details the progress made on the compiler as of now.  It is not
 perfectly up to date but should help to give some idea of where we are.
 
-<<<<<<< HEAD
-*NB: Alpha Chai is the name for the reduced subset of Chai being implemented for bootstrapping purposes.*
-
-### <a name="compiler-prog"/> Compiler
-
-- [ ] Alpha Chai in Go <--
-- [ ] Chai in Alpha Chai
-- [ ] Chai in Chai
-
-### <a name="std-lib-prog"/> Standard Library
-
-*These are only the planned features of Alpha Chai*
-
-- [ ] Builtin Types
-  * [ ] `Buff`
-  * [ ] String
-  * [ ] `List`
-  * [ ] `Dict`
-  * [ ] `Iter` 
-- [ ] Runtime
-  * [ ] Program Startup
-  * [x] Graceful Exit
-  * [x] Global Initializers
-  * [ ] `init` functions
-  * [ ] Signaling
-  * [ ] Panics
-  * [ ] Allocator
-  * [ ] Garbage Collector
-  * [ ] Argc and Argv
-- [ ] Standard I/O
-  * [ ] `println`
-  * [ ] `printf`
-- [ ] String Manipulation
-  * [ ] `StringBuilder`
-  * [ ] `starts_with`
-  * [ ] `ends_with`
-  * [ ] `contains`
-  * [ ] `trim_left`
-  * [ ] `trim_right`
-  * [ ] `parse_int`
-  * [ ] `parse_float`
-  * [ ] `parse_int`
-  * [ ] `pad_right`
-  * [ ] `pad_left`
-  * [ ] `to_string`
-- [ ] File I/O
-  * [ ] Open and Close
-  * [ ] Read File
-  * [ ] Write File
-  * [ ] Create File
-  * [ ] Basic Path Manipulation
-  * [ ] Walk Directory
-  * [ ] Create Directory
-- [ ] TOML
-  * [ ] Parsing
-  * [ ] Serialization
-  * [ ] Deserialization (needs reflection?)
-=======
 *NOTE: This section refers to progress on the bootstrap compiler.*
 
 ### Target 1:
@@ -239,7 +181,6 @@
 
 - [ ] `cmixin` package
 - [ ] C Binding
->>>>>>> f4522204
 
 ## <a name="building"> Building the Compiler
 
